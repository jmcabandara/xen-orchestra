--- conflicted
+++ resolved
@@ -1,18 +1,12 @@
 language: node_js
 node_js:
   - 'stable'
-<<<<<<< HEAD
-=======
   #- '4' # Disabled for now because npm 2 cannot properly handled broken peer dependencies.
 
 cache:
   directories:
     - node_modules
->>>>>>> dfd1fb86
 
 # Use containers.
 # http://docs.travis-ci.com/user/workers/container-based-infrastructure/
-sudo: false
-
-before_install:
-  - npm i -g npm+sudo: false