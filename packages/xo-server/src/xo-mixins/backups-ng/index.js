--- conflicted
+++ resolved
@@ -91,11 +91,7 @@
   ...$Exact<Job>,
   compression?: 'native' | 'zstd' | '',
   mode: Mode,
-<<<<<<< HEAD
-  proxy?: 'string',
-=======
   proxy?: string,
->>>>>>> 1ec66114
   remotes?: SimpleIdPattern,
   settings: $Dict<Settings>,
   srs?: SimpleIdPattern,
