--- conflicted
+++ resolved
@@ -140,7 +140,7 @@
   setHomeVmIdsSelection([]) // Clear preselected vmIds
   return {
     _displayAdvancedSettings: undefined,
-     _proxyId: undefined,
+    _proxyId: undefined,
     _vmsPattern: undefined,
     backupMode: false,
     compression: undefined,
@@ -230,18 +230,9 @@
           }
         }
 
-<<<<<<< HEAD
-        await createBackupNgJob({
-          compression: state.compression,
-          mode: state.isDelta ? 'delta' : 'full',
-          name: state.name,
-          proxy: state.proxyId === null ? undefined : state.proxyId,
-          schedules: mapValues(
-=======
         let schedules, settings
         if (!isEmpty(state.schedules)) {
           schedules = mapValues(
->>>>>>> b24400b2
             state.schedules,
             ({ id, ...schedule }) => schedule
           )
@@ -271,6 +262,7 @@
           name: state.name,
           mode: state.isDelta ? 'delta' : 'full',
           compression: state.compression,
+          proxy: state.proxyId === null ? undefined : state.proxyId,
           schedules,
           settings,
           remotes:
